--- conflicted
+++ resolved
@@ -67,11 +67,7 @@
     use md_classdefs
     use md_plant, only: params_plant, params_pft_plant, pleaf, proot, &
       plabl, drgrow, lai_ind, nind, canopy, leaftraits, &
-<<<<<<< HEAD
-      get_canopy, break_after_alloc, isgrowing
-=======
       get_canopy, break_after_alloc, depletionfrac, isgrowing
->>>>>>> 2301ff41
     use md_waterbal, only: solar
     use md_gpp, only: mlue, mrd_unitiabs, mactnv_unitiabs
     use md_findroot_fzeroin
@@ -118,13 +114,10 @@
     integer, save      :: invocation = 0             ! internally counted simulation year
     integer, parameter :: spinupyr_phaseinit_2 = 1   ! this is unnecessary: might as well do flexible allocation right from the start.
 
-<<<<<<< HEAD
-=======
     ! xxx debug
     real :: mygpp, myrd, mresp_root, mynpp, mycexu, dc, dn 
     type( outtype_calc_dnup ) :: out_calc_dnup
 
->>>>>>> 2301ff41
     ! xxx try
     real, parameter :: reservefrac = 0.0
 
@@ -165,21 +158,12 @@
 
       if (params_pft_plant(pft)%grass) then
 
-<<<<<<< HEAD
-        ! print*,'DOY                  ', doy
-        ! print*,'isgrowing(pft,jpngr) ', isgrowing(pft,jpngr)
-        ! print*,'plabl(pft,jpngr)     ', plabl(pft,jpngr)
-        ! if (usedoy==38) stop 'in allocation'
-
-        if ( isgrowing(pft,jpngr) .and. plabl(pft,jpngr)%n%n14>0.0 ) then
-=======
         ! if ( depletionfrac(pft)>0.0 .and. plabl(pft,jpngr)%c%c12>0.0 .and. plabl(pft,jpngr)%n%n14>0.0 .and. dtemp>0.0 ) then
         if ( plabl(pft,jpngr)%c%c12>0.0 .and. plabl(pft,jpngr)%n%n14>0.0 .and. dtemp>0.0 ) then
         ! if ( depletionfrac(pft)>0.0 .and. plabl(pft,jpngr)%c%c12>0.0 .and. plabl(pft,jpngr)%n%n14>0.0 .and. dtemp>0.0 ) then
         ! if ( depletionfrac(pft)>0.0 .and. plabl(pft,jpngr)%c%c12>0.0 .and. plabl(pft,jpngr)%n%n14>0.0  ) then
 
           ! print*,'growing on day, month ', usedoy, usemoy
->>>>>>> 2301ff41
 
           print*, 'growing on day ', doy
           ! stop 'in allocation'
@@ -205,7 +189,6 @@
           max_dcleaf_n_constraint = plabl(pft,jpngr)%n%n14 * leaftraits(pft)%r_cton_leaf
           ! print*,'max_dcleaf_n_constraint', max_dcleaf_n_constraint
           max_dcroot_n_constraint = plabl(pft,jpngr)%n%n14 * params_pft_plant(pft)%r_cton_root ! should be obsolete as generally r_ntoc_leaf > r_ntoc_root
-<<<<<<< HEAD
           ! print*,'max_dcroot_n_constraint', max_dcroot_n_constraint 
           
           ! additional limit to maintain a minimum labile pool that scales with leaf and root mass
@@ -248,7 +231,6 @@
             cont = .true.
             if (verbose) print*, 'check alloation: all to roots'
             eval_allroots  = eval_imbalance( min_dc )
-=======
 
           ! max_dc_buffr_constraint = max( 0.0, plabl(pft,jpngr)%c%c12 - reservefrac * ( proot(pft,jpngr)%c%c12 + pleaf(pft,jpngr)%c%c12 ) )
           ! max_dc = min( params_plant%growtheff * max_dc_buffr_constraint, max_dcleaf_n_constraint, max_dcroot_n_constraint )
@@ -309,7 +291,6 @@
             max_dc = min( params_plant%growtheff * plabl(pft,jpngr)%c%c12, max_dcroot_n_constraint )
             if (verbose) print*, 'check allocation: all to roots'
             eval_allroots  = eval_imbalance( 0.0 )
->>>>>>> 2301ff41
             if (verbose) print*, 'eval_allroots', eval_allroots  
             if (eval_allroots > 0.0) then
               dcleaf(pft) = 0.0
@@ -317,49 +298,6 @@
               if (verbose) print*, '* putting all to roots *'
             end if
 
-<<<<<<< HEAD
-            !------------------------------------------------------------------
-            ! Test II: Evaluate balance if all is put to leaves.
-            ! If C:N ratio of return is still lower than whole-plant C:N ratio, 
-            ! then put all to leaves.
-            !------------------------------------------------------------------
-            if (cont) then
-              if (verbose) print*, 'check alloation: all to leaves with dcleaf =', max_dc
-              eval_allleaves = eval_imbalance( max_dc )
-              if (verbose) print*, 'eval_allleaves', eval_allleaves  
-              if (eval_allleaves < 0.0) then
-                dcleaf(pft) = max_dc
-                cont = .false.
-                if (verbose) print*, '* putting all to leaves *'
-              end if
-            end if
-
-            !------------------------------------------------------------------
-            ! Optimum is between 0.0 (=min_dc) and max_dc. Find root of function 
-            ! 'eval_imbalance()' in the interval [0.0, max_dc].
-            !------------------------------------------------------------------
-            if (cont) then
-              if (verbose) print*, '*** finding root of eval_imbalance ***'
-              if (write_logfile_eval_imbalance) open(unit=666,file='eval_imbalance.log',status='unknown')
-              out_zeroin = zeroin( eval_imbalance, abserr, relerr, nmax, min_dc, max_dc )
-              if ( out_zeroin%error /= 0 ) then
-                print*, 'error code ', out_zeroin%error
-                stop 'zeroin for eval_imbalance() failed'
-                dcleaf(pft) = 0.0
-              else
-                dcleaf(pft) = out_zeroin%root
-              end if
-              if (write_logfile_eval_imbalance) close(unit=666)
-              if (verbose) print*, 'no. of iterations   ', out_zeroin%niter
-              if (verbose) print*, 'dcleaf(pft) is root ', dcleaf(pft)
-              test = eval_imbalance( dcleaf(pft), .true. )
-              if (verbose) print*, 'eval               =', test
-              ! if (abs(test)>1e-4) stop 'failed finding a good root'
-              if (verbose) print*, '----------------------------------'
-              break_after_alloc = .true.
-              ! stop 'after finding root'
-=======
-          stop
 
           !------------------------------------------------------------------
           ! Optimum is between 0.0 (=min_dc) and max_dc. Find root of function 
@@ -375,7 +313,6 @@
               print*, 'error code ', out_zeroin%error
               stop 'zeroin for eval_imbalance() failed'
               dcleaf(pft) = 0.0
->>>>>>> 2301ff41
             else
               break_after_alloc = .false.
             end if
@@ -424,15 +361,6 @@
 
           else
 
-<<<<<<< HEAD
-            dcleaf(pft) = 0.0
-            dcroot(pft) = 0.0
-            dnleaf(pft) = 0.0
-            dnroot(pft) = 0.0
-            drgrow(pft) = 0.0
-
-          end if
-=======
           !-------------------------------------------------------------------
           ! LEAF ALLOCATION
           !-------------------------------------------------------------------
@@ -479,7 +407,6 @@
           ! (note that NPP is added to plabl in and growth resp. is implicitly removed
           ! from plabl above)
           drgrow(pft)   = ( 1.0 - params_plant%growtheff ) * ( dcleaf(pft) + dcroot(pft) ) / params_plant%growtheff
->>>>>>> 2301ff41
 
           print*,'---- after root allocation'
           print*,'labile C                                ', plabl(pft,jpngr)%c%c12
