--- conflicted
+++ resolved
@@ -61,13 +61,9 @@
     use md_params_core, only: npft, ndayyear
     use md_soiltemp, only: dtemp_soil
     use md_gpp, only: dgpp, drd
-<<<<<<< HEAD
-    use md_turnover, only: turnover_leaf, turnover_root
-=======
     use md_turnover, only: turnover_leaf, turnover_root, turnover_labl
     use md_phenology, only: sprout
     use md_interface
->>>>>>> 2301ff41
 
     ! arguments
     integer, intent(in) :: jpngr
@@ -77,16 +73,8 @@
     ! local variables
     integer :: pft
     integer :: lu
-<<<<<<< HEAD
-    real :: cbal                      ! plant C balance after respiration and C export 
-
-    real, parameter :: dleaf_die = 0.1
-    real, parameter :: droot_die = 0.1
-=======
-    
     real :: cbal
     real :: avl
->>>>>>> 2301ff41
 
     real, parameter :: dleaf_die = 0.01
     real, parameter :: droot_die = 0.01
@@ -100,11 +88,6 @@
     !-------------------------------------------------------------------------
     do pft=1,npft
 
-<<<<<<< HEAD
-=======
-      ! print*,'BEFORE: clabl    ', plabl(pft,jpngr)%c
-
->>>>>>> 2301ff41
       if (plabl(pft,jpngr)%c%c12<0.0) stop 'before npp labile C is neg.'
       if (plabl(pft,jpngr)%n%n14<0.0) stop 'before npp labile N is neg.'
 
@@ -115,85 +98,11 @@
       ! use function 'resp_main'
       !-------------------------------------------------------------------------
       ! fine roots should have a higher repsiration coefficient than other tissues (Franklin et al., 2007).
-<<<<<<< HEAD
-      drleaf(pft) = drd(pft) !+ calc_resp_maint( pleaf(pft,jpngr)%c%c12 * nind(pft,jpngr), params_plant%r_leaf, dtemp ) ! drd is dark respiration as calculated in P-model.       
-=======
       drleaf(pft) = drd(pft)  ! leaf respiration is given by dark respiration as calculated in P-model.       
->>>>>>> 2301ff41
       drroot(pft) = calc_resp_maint( proot(pft,jpngr)%c%c12 * nind(pft,jpngr), params_plant%r_root, dtemp )
       if (params_pft_plant(pft)%tree) then
         drsapw(pft) = calc_resp_maint( psapw(pft,jpngr)%c%c12 * nind(pft,jpngr), params_plant%r_sapw, dtemp )
       endif
-<<<<<<< HEAD
-              
-      !/////////////////////////////////////////////////////////////////////////
-      ! DAILY NPP AND C EXPORT
-      ! NPP is the sum of C available for growth and for N uptake 
-      ! This is where isotopic signatures are introduced because only 'dbminc'
-      ! is diverted to a pool and re-emission to atmosphere gets delayed. Auto-
-      ! trophic respiration is immediate, it makes thus no sense to calculate 
-      ! full isotopic effects of gross exchange _fluxes.
-      ! Growth respiration ('drgrow') is deduced from 'dnpp' in allocation SR.
-      !-------------------------------------------------------------------------
-      dnpp(pft) = carbon( dgpp(pft) - drleaf(pft) - drroot(pft) )
-      dcex(pft) = calc_cexu( proot(pft,jpngr)%c%c12 , dtemp )
-
-      cbal      = dnpp(pft)%c12 - dcex(pft)
-      if ( cbal>0.0 ) then
-        ! positive C balance after respiration and C export => PFT continues growing
-        ! cleaf + croot = 0.0 after initialisation of PFT in vegdynamics
-        isgrowing(pft,jpngr) = .true.
-        isdying(pft,jpngr)   = .false.
-      else
-        ! no positive C balance after respiration and C export => PFT stops growing
-        isgrowing(pft,jpngr) = .false.
-        isdying(pft,jpngr)   = .false.
-        dcex(pft) = 0.0
-
-        if ( (cbal + plabl(pft,jpngr)%c%c12) < 0.0 ) then
-          ! labile pool is depleted
-          ! print*,'cbal  ', cbal
-          ! print*,'clabl ', plabl(pft,jpngr)%c%c12
-          isdying(pft,jpngr) = .true.
-
-          call turnover_leaf( dleaf_die, pft, jpngr )
-          call turnover_root( droot_die, pft, jpngr )
-
-          dgpp(pft)   = 0.0
-          drleaf(pft) = 0.0
-          drroot(pft) = 0.0
-          drd(pft)    = 0.0
-          dnpp(pft)   = carbon(0.0)
-
-          ! print*,'dcex ', dcex(pft)
-          ! print*,'dnpp ', dnpp(pft)
-          ! print*,'clabl', plabl(pft,jpngr)
-          ! stop 'in npp'
-
-        end if
-
-      end if
-
-      !/////////////////////////////////////////////////////////////////////////
-      ! C TO/FROM LABILE POOL AND TO EXUDATES POOL
-      !-------------------------------------------------------------------------
-      call ccp( carbon( dcex(pft) ), pexud(pft,jpngr) )
-      call ccp( cminus( dnpp(pft), carbon(dcex(pft)) ), plabl(pft,jpngr)%c )
-
-      ! ! If C used for root respiration and export is not available, then reduce 
-      ! ! root mass to match 
-      ! if ( avl < 0.0 ) then
-      !   print*,'resize_plant ...'
-      !   call resize_plant( dgpp(pft), drleaf(pft), plabl(pft,jpngr)%c%c12, proot(pft,jpngr), pleaf(pft,jpngr), drroot(pft), dnpp(pft)%c12, dcex(pft), dtemp, plitt_af(pft,jpngr), plitt_bg(pft,jpngr) )
-      !   print*,'... done'
-      ! end if
-
-
-      if (plabl(pft,jpngr)%c%c12< -1.0e-13) stop 'after npp labile C is neg.'
-      if (plabl(pft,jpngr)%n%n14< -1.0e-13) stop 'after npp labile N is neg.'
-
-    end do
-=======
 
 
       !/////////////////////////////////////////////////////////////////////////
@@ -231,7 +140,6 @@
         call turnover_leaf( dleaf_die, pft, jpngr )
         call turnover_root( droot_die, pft, jpngr )
         call turnover_labl( dlabl_die, pft, jpngr )
->>>>>>> 2301ff41
 
       else if ( dnpp(pft)%c12 - dcex(pft) < 0.0 ) then
         ! negative C balance -> no more allocation to roots (no growth anyways)
@@ -251,81 +159,6 @@
       call ccp( carbon( dcex(pft) ), pexud(pft,jpngr) )
       call ccp( cminus( dnpp(pft), carbon(dcex(pft)) ), plabl(pft,jpngr)%c )
 
-      ! print*,'doy ', doy
-      ! print*,'npp - cex', dnpp(pft)%c12 - dcex(pft)
-      ! print*,'clabl    ', plabl(pft,jpngr)%c
-
-<<<<<<< HEAD
-  ! subroutine resize_plant( mygpp, mydrleaf, myplabl, myproot, mypleaf, rroot, npp, cexu, dtemp, myplitt_af, myplitt_bg )
-  !   !/////////////////////////////////////////////////////////////////////////
-  !   ! Calculates amount of root mass supportable by (GPP-Rd+Clabl='avl'), so that
-  !   ! NPP is zero and doesn't get negative. Moves excess from pool 'myproot' to
-  !   ! pool 'myplitt'.
-  !   !-------------------------------------------------------------------------
-  !   ! argument
-  !   real, intent(in) :: mygpp
-  !   real, intent(inout) :: mydrleaf
-  !   real, intent(in) :: myplabl
-  !   type( orgpool ), intent(inout) :: myproot
-  !   type( orgpool ), intent(inout) :: mypleaf
-  !   real, intent(out) :: rroot
-  !   real, intent(out) :: npp
-  !   real, intent(out) :: cexu
-  !   real, intent(in) :: dtemp
-  !   type( orgpool ), intent(inout), optional :: myplitt_af
-  !   type( orgpool ), intent(inout), optional :: myplitt_bg
-    
-  !   ! local variables
-  !   ! real :: croot_trgt
-  !   ! real :: droot
-  !   real :: r_leaf_act
-  !   real :: resize_by
-
-  !   type( orgpool ) :: lm_turn
-  !   type( orgpool ) :: rm_turn
-
-  !   real, parameter :: safety = 0.9999
-
-  !   ! assume dark respiration to scale linearly with leaf mass (approximation)
-  !   print*,' mypleaf%c%c12 ', mypleaf%c%c12
-  !   print*,'myproot%c%c12  ', myproot%c%c12
-  !   r_leaf_act = mydrleaf / mypleaf%c%c12
-  !   resize_by  = safety * ( mygpp + myplabl ) / ( myproot%c%c12 * ( params_plant%r_root + params_plant%exurate ) + mypleaf%c%c12 * r_leaf_act )
-
-  !   rm_turn    = orgfrac( (1.0 - resize_by), myproot )
-  !   lm_turn    = orgfrac( (1.0 - resize_by), mypleaf )
-  !   if (present(myplitt_bg)) then
-  !     call orgmv( rm_turn, myproot, myplitt_bg )
-  !     call orgmv( lm_turn, mypleaf, myplitt_af )
-  !   else
-  !     myproot = orgminus( myproot, rm_turn )
-  !     mypleaf = orgminus( mypleaf, lm_turn )
-  !   end if
-
-  !   ! update fluxes based on corrected root mass
-  !   mydrleaf = mypleaf%c%c12 * r_leaf_act
-  !   rroot = calc_resp_maint( myproot%c%c12, params_plant%r_root, dtemp )
-  !   npp   = mygpp - mydrleaf - rroot
-  !   cexu  = calc_cexu( myproot%c%c12 , dtemp )     
-
-  !   ! ! calculate target root mass
-  !   ! croot_trgt = safety * ( mygpp - mydrleaf + myplabl ) / ( params_plant%r_root + params_plant%exurate )
-  !   ! droot      = ( 1.0 - croot_trgt / myproot%c%c12 )
-  !   ! if (droot>1.0) stop ''
-  !   ! rm_turn    = orgfrac( droot, myproot )
-  !   ! if (present(myplitt)) then
-  !   !   call orgmv( rm_turn, myproot, myplitt )
-  !   ! else
-  !   !   myproot = orgminus( myproot, rm_turn )
-  !   ! end if
-
-  !   ! ! update fluxes based on corrected root mass
-  !   ! rroot = calc_resp_maint( myproot%c%c12, params_plant%r_root, dtemp )
-  !   ! npp   = mygpp - mydrleaf - rroot
-  !   ! cexu  = calc_cexu( myproot%c%c12 , dtemp )     
-
-  ! end subroutine resize_plant
-=======
       if (plabl(pft,jpngr)%c%c12< -1.0e-13) stop 'after npp labile C is neg.'
       if (plabl(pft,jpngr)%n%n14< -1.0e-13) stop 'after npp labile N is neg.'
 
@@ -334,7 +167,6 @@
     ! print*, '---- finished npp'
 
   end subroutine npp
->>>>>>> 2301ff41
 
 
   function calc_resp_maint( cmass, rresp, dtemp ) result( resp_maint )
@@ -373,12 +205,8 @@
     ! function return variable
     real :: cexu
 
-<<<<<<< HEAD
-    cexu = params_plant%exurate * croot ! * ramp_gpp_lotemp( dtemp )
-=======
     ! low-temperature ramp is included here to prevent negative C balance after exudation
     cexu = params_plant%exurate * croot * ramp_gpp_lotemp( dtemp )
->>>>>>> 2301ff41
 
   end function calc_cexu
 
@@ -388,8 +216,8 @@
     ! Initialises all daily variables with zero.
     ! Called at the beginning of each year by 'biosphere'.
     !----------------------------------------------------------------
-    use md_interface
     use md_params_core, only: npft, ndayyear, maxgrid
+    use md_interface
 
     if (interface%steering%init .and. interface%params_siml%loutnpp) then
       allocate( outdrleaf(npft,ndayyear,maxgrid) )
